import pytest

import torch
import torchgeometry.image as image
from torch.autograd import gradcheck
from torch.testing import assert_allclose

import utils
from common import device_type


@pytest.mark.parametrize("window_size", [5, 11])
@pytest.mark.parametrize("sigma", [1.5, 5.0])
def test_get_gaussian_kernel(window_size, sigma):
    kernel = image.get_gaussian_kernel(window_size, sigma)
    assert kernel.shape == (window_size,)
    assert kernel.sum().item() == pytest.approx(1.0)


@pytest.mark.parametrize("ksize_x", [5, 11])
@pytest.mark.parametrize("ksize_y", [3, 7])
@pytest.mark.parametrize("sigma", [1.5, 2.1])
def test_get_gaussian_kernel2d(ksize_x, ksize_y, sigma):
    kernel = image.get_gaussian_kernel2d(
        (ksize_x, ksize_y), (sigma, sigma))
    assert kernel.shape == (ksize_x, ksize_y)
    assert kernel.sum().item() == pytest.approx(1.0)


class TestGaussianBlur:
    @pytest.mark.parametrize("batch_shape",
                             [(1, 4, 8, 15), (2, 3, 11, 7)])
    def test_gaussian_blur(self, batch_shape, device_type):
        kernel_size = (5, 7)
        sigma = (1.5, 2.1)

        input = torch.rand(batch_shape).to(torch.device(device_type))
        gauss = image.GaussianBlur(kernel_size, sigma)
        assert gauss(input).shape == batch_shape

    def test_gradcheck(self):
        # test parameters
        batch_shape = (2, 3, 11, 7)
        kernel_size = (5, 3)
        sigma = (1.5, 2.1)

        # evaluate function gradient
        input = torch.rand(batch_shape)
        input = utils.tensor_to_gradcheck_var(input)  # to var
        assert gradcheck(image.gaussian_blur, (input, kernel_size, sigma,),
                         raise_exception=True)

<<<<<<< HEAD

class TestNormalize:
    def test_smoke(self):
        mean = [0.5]
        std = [0.1]
        repr = 'Normalize(mean=[0.5], std=[0.1])'
        assert str(image.Normalize(mean, std)) == repr

    def test_normalize(self):

        # prepare input data
        data = torch.ones(1, 2, 2)
        mean = torch.tensor([0.5])
        std = torch.tensor([2.0])

        # expected output
        expected = torch.tensor([0.25]).repeat(1, 2, 2).view_as(data)

        f = image.Normalize(mean, std)
        assert_allclose(f(data), expected)

    def test_broadcast_normalize(self):

        # prepare input data
        data = torch.ones(2, 3, 1, 1)
        data += 2

        mean = torch.tensor([0.5, 1.0, 2.0])
        std = torch.tensor([2.0, 2.0, 2.0])

        # expected output
        expected = torch.tensor([1.25, 1, 0.5]).repeat(2, 1, 1).view_as(data)

        f = image.Normalize(mean, std)
        assert_allclose(f(data), expected)

    def test_batch_normalize(self):

        # prepare input data
        data = torch.ones(2, 3, 1, 1)
        data += 2

        mean = torch.tensor([0.5, 1.0, 2.0]).repeat(2, 1)
        std = torch.tensor([2.0, 2.0, 2.0]).repeat(2, 1)

        # expected output
        expected = torch.tensor([1.25, 1, 0.5]).repeat(2, 1, 1).view_as(data)

        f = image.Normalize(mean, std)
        assert_allclose(f(data), expected)

    def test_gradcheck(self):

        # prepare input data
        data = torch.ones(2, 3, 1, 1)
        data += 2
        mean = torch.tensor([0.5, 1.0, 2.0]).double()
        std = torch.tensor([2., 2., 2.]).double()

        data = utils.tensor_to_gradcheck_var(data)  # to var

        assert gradcheck(image.Normalize(mean, std), (data,),
                         raise_exception=True)
=======
    def test_jit(self):
        batch_size, channels, height, width = 2, 3, 64, 64
        img = torch.ones(batch_size, channels, height, width)
        gauss = image.GaussianBlur((5, 5), (1.2, 1.2))
        gauss_traced = torch.jit.trace(
            image.GaussianBlur((5, 5), (1.2, 1.2)), img)
        assert_allclose(gauss(img), gauss_traced(img))


@pytest.mark.parametrize("window_size", [5])
def test_get_laplacian_kernel(window_size):
    kernel = image.get_laplacian_kernel(window_size)
    assert kernel.shape == (window_size,)
    assert kernel.sum().item() == pytest.approx(0.0)


@pytest.mark.parametrize("window_size", [7])
def test_get_laplacian_kernel2d(window_size):
    kernel = image.get_laplacian_kernel2d(window_size)
    assert kernel.shape == (window_size, window_size)
    assert kernel.sum().item() == pytest.approx(0.0)
    expected = torch.tensor([[1., 1., 1., 1., 1., 1., 1.],
                            [1., 1., 1., 1., 1., 1., 1.],
                            [1., 1., 1., 1., 1., 1., 1.],
                            [1., 1., 1., -48., 1., 1., 1.],
                            [1., 1., 1., 1., 1., 1., 1.],
                            [1., 1., 1., 1., 1., 1., 1.],
                            [1., 1., 1., 1., 1., 1., 1.]])
    assert_allclose(expected, kernel)


class TestLaplacian:
    @pytest.mark.parametrize("batch_shape",
                             [(1, 4, 8, 15), (2, 3, 11, 7)])
    def test_laplacian(self, batch_shape, device_type):
        kernel_size = 5

        input = torch.rand(batch_shape).to(torch.device(device_type))
        laplace = image.Laplacian(kernel_size)
        assert laplace(input).shape == batch_shape

    def test_gradcheck(self):
        # test parameters
        batch_shape = (2, 3, 11, 7)
        kernel_size = 9

        # evaluate function gradient
        input = torch.rand(batch_shape)
        input = utils.tensor_to_gradcheck_var(input)
        assert gradcheck(image.laplacian, (input, kernel_size,),
                         raise_exception=True)


class TestRgbToGrayscale:
    def test_rgb_to_grayscale(self):
        channels, height, width = 3, 4, 5
        img = torch.ones(channels, height, width)
        assert image.RgbToGrayscale()(img).shape == (1, height, width)

    def test_rgb_to_grayscale_batch(self):
        batch_size, channels, height, width = 2, 3, 4, 5
        img = torch.ones(batch_size, channels, height, width)
        assert image.RgbToGrayscale()(img).shape == \
            (batch_size, 1, height, width)

    def test_gradcheck(self):
        batch_size, channels, height, width = 2, 3, 4, 5
        img = torch.ones(batch_size, channels, height, width)
        img = utils.tensor_to_gradcheck_var(img)  # to var
        assert gradcheck(image.rgb_to_grayscale, (img,), raise_exception=True)

    def test_jit(self):
        batch_size, channels, height, width = 2, 3, 64, 64
        img = torch.ones(batch_size, channels, height, width)
        gray = image.RgbToGrayscale()
        gray_traced = torch.jit.trace(image.RgbToGrayscale(), img)
        assert_allclose(gray(img), gray_traced(img))
>>>>>>> 5e3a89a2
<|MERGE_RESOLUTION|>--- conflicted
+++ resolved
@@ -49,8 +49,14 @@
         input = utils.tensor_to_gradcheck_var(input)  # to var
         assert gradcheck(image.gaussian_blur, (input, kernel_size, sigma,),
                          raise_exception=True)
+    def test_jit(self):
+        batch_size, channels, height, width = 2, 3, 64, 64
+        img = torch.ones(batch_size, channels, height, width)
+        gauss = image.GaussianBlur((5, 5), (1.2, 1.2))
+        gauss_traced = torch.jit.trace(
+            image.GaussianBlur((5, 5), (1.2, 1.2)), img)
+        assert_allclose(gauss(img), gauss_traced(img))
 
-<<<<<<< HEAD
 
 class TestNormalize:
     def test_smoke(self):
@@ -114,14 +120,6 @@
 
         assert gradcheck(image.Normalize(mean, std), (data,),
                          raise_exception=True)
-=======
-    def test_jit(self):
-        batch_size, channels, height, width = 2, 3, 64, 64
-        img = torch.ones(batch_size, channels, height, width)
-        gauss = image.GaussianBlur((5, 5), (1.2, 1.2))
-        gauss_traced = torch.jit.trace(
-            image.GaussianBlur((5, 5), (1.2, 1.2)), img)
-        assert_allclose(gauss(img), gauss_traced(img))
 
 
 @pytest.mark.parametrize("window_size", [5])
@@ -191,5 +189,4 @@
         img = torch.ones(batch_size, channels, height, width)
         gray = image.RgbToGrayscale()
         gray_traced = torch.jit.trace(image.RgbToGrayscale(), img)
-        assert_allclose(gray(img), gray_traced(img))
->>>>>>> 5e3a89a2
+        assert_allclose(gray(img), gray_traced(img))