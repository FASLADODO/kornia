from typing import Tuple, List, Union, cast, Optional

import torch
from math import sqrt

from kornia.geometry.transform.affwarp import rotate, rotate3d
from kornia.utils import _extract_device_dtype


def normalize_kernel2d(input: torch.Tensor) -> torch.Tensor:
    r"""Normalizes both derivative and smoothing kernel.
    """
    if len(input.size()) < 2:
        raise TypeError("input should be at least 2D tensor. Got {}"
                        .format(input.size()))
    norm: torch.Tensor = input.abs().sum(dim=-1).sum(dim=-1)
    return input / (norm.unsqueeze(-1).unsqueeze(-1))


<<<<<<< HEAD
def gaussian(window_size, sigma):
    x = torch.arange(window_size).float().to(device=sigma.device) - window_size // 2
=======
def gaussian(window_size: int, sigma: float) -> torch.Tensor:
    x = torch.arange(window_size) - window_size // 2
>>>>>>> 777e2e03
    if window_size % 2 == 0:
        x = x + 0.5
    gauss = torch.exp((-x.pow(2.0) / (2 * sigma ** 2)))
    return gauss / gauss.sum()


def gaussian_discrete_erf(window_size: int, sigma) -> torch.Tensor:
    r"""Discrete Gaussian by interpolating the error function. Adapted from:
    https://github.com/Project-MONAI/MONAI/blob/master/monai/networks/layers/convutils.py
    """
    device = sigma.device if isinstance(sigma, torch.Tensor) else None
    sigma = torch.as_tensor(sigma, dtype=torch.float, device=device)
    x = torch.arange(window_size).float() - window_size // 2
    t = 0.70710678 / torch.abs(sigma)
    gauss = 0.5 * ((t * (x + 0.5)).erf() - (t * (x - 0.5)).erf())
    gauss = gauss.clamp(min=0)
    return gauss / gauss.sum()


def _modified_bessel_0(x: torch.Tensor) -> torch.Tensor:
    r"""Adapted from:
    https://github.com/Project-MONAI/MONAI/blob/master/monai/networks/layers/convutils.py
    """
    if torch.abs(x) < 3.75:
        y = (x / 3.75) * (x / 3.75)
        return 1.0 + y * (
            3.5156229 + y * (3.0899424 + y * (1.2067492 + y * (0.2659732 + y * (0.360768e-1 + y * 0.45813e-2))))
        )
    ax = torch.abs(x)
    y = 3.75 / ax
    ans = 0.916281e-2 + y * (-0.2057706e-1 + y * (0.2635537e-1 + y * (-0.1647633e-1 + y * 0.392377e-2)))
    return (torch.exp(ax) / torch.sqrt(ax)) * (
        0.39894228 + y * (0.1328592e-1 + y * (0.225319e-2 + y * (-0.157565e-2 + y * ans)))
    )


def _modified_bessel_1(x: torch.Tensor) -> torch.Tensor:
    r"""adapted from:
    https://github.com/Project-MONAI/MONAI/blob/master/monai/networks/layers/convutils.py
    """
    if torch.abs(x) < 3.75:
        y = (x / 3.75) * (x / 3.75)
        ans = 0.51498869 + y * (0.15084934 + y * (0.2658733e-1 + y * (0.301532e-2 + y * 0.32411e-3)))
        return torch.abs(x) * (0.5 + y * (0.87890594 + y * ans))
    ax = torch.abs(x)
    y = 3.75 / ax
    ans = 0.2282967e-1 + y * (-0.2895312e-1 + y * (0.1787654e-1 - y * 0.420059e-2))
    ans = 0.39894228 + y * (-0.3988024e-1 + y * (-0.362018e-2 + y * (0.163801e-2 + y * (-0.1031555e-1 + y * ans))))
    ans = ans * torch.exp(ax) / torch.sqrt(ax)
    return -ans if x < 0.0 else ans


def _modified_bessel_i(n: int, x: torch.Tensor) -> torch.Tensor:
    r"""adapted from:
    https://github.com/Project-MONAI/MONAI/blob/master/monai/networks/layers/convutils.py
    """
    if n < 2:
        raise ValueError("n must be greater than 1.")
    if x == 0.0:
        return x
    device = x.device
    tox = 2.0 / torch.abs(x)
    ans = torch.tensor(0.0, device=device)
    bip = torch.tensor(0.0, device=device)
    bi = torch.tensor(1.0, device=device)
    m = int(2 * (n + int(sqrt(40.0 * n))))
    for j in range(m, 0, -1):
        bim = bip + float(j) * tox * bi
        bip = bi
        bi = bim
        if abs(bi) > 1.0e10:
            ans = ans * 1.0e-10
            bi = bi * 1.0e-10
            bip = bip * 1.0e-10
        if j == n:
            ans = bip
    ans = ans * _modified_bessel_0(x) / bi
    return -ans if x < 0.0 and (n % 2) == 1 else ans


def gaussian_discrete(window_size, sigma) -> torch.Tensor:
    r"""Discrete Gaussian kernel based on the modified Bessel functions. Adapted from:
    https://github.com/Project-MONAI/MONAI/blob/master/monai/networks/layers/convutils.py
    """
    device = sigma.device if isinstance(sigma, torch.Tensor) else None
    sigma = torch.as_tensor(sigma, dtype=torch.float, device=device)
    sigma2 = sigma * sigma
    tail = int(window_size // 2)
    out_pos: List[Optional[torch.Tensor]] = [None] * (tail + 1)
    out_pos[0] = _modified_bessel_0(sigma2)
    out_pos[1] = _modified_bessel_1(sigma2)
    for k in range(2, len(out_pos)):
        out_pos[k] = _modified_bessel_i(k, sigma2)
    out = out_pos[:0:-1]
    out.extend(out_pos)
    out = torch.stack(out) * torch.exp(sigma2)  # type: ignore
    return out / out.sum()  # type: ignore


def laplacian_1d(window_size) -> torch.Tensor:
    r"""One could also use the Laplacian of Gaussian formula
        to design the filter.
    """

    filter_1d = torch.ones(window_size)
    filter_1d[window_size // 2] = 1 - window_size
    laplacian_1d: torch.Tensor = filter_1d
    return laplacian_1d


def get_box_kernel2d(kernel_size: Tuple[int, int]) -> torch.Tensor:
    r"""Utility function that returns a box filter."""
    kx: float = float(kernel_size[0])
    ky: float = float(kernel_size[1])
    scale: torch.Tensor = torch.tensor(1.) / torch.tensor([kx * ky])
    tmp_kernel: torch.Tensor = torch.ones(1, kernel_size[0], kernel_size[1])
    return scale.to(tmp_kernel.dtype) * tmp_kernel


def get_binary_kernel2d(window_size: Tuple[int, int]) -> torch.Tensor:
    r"""Creates a binary kernel to extract the patches. If the window size
    is HxW will create a (H*W)xHxW kernel.
    """
    window_range: int = window_size[0] * window_size[1]
    kernel: torch.Tensor = torch.zeros(window_range, window_range)
    for i in range(window_range):
        kernel[i, i] += 1.0
    return kernel.view(window_range, 1, window_size[0], window_size[1])


def get_sobel_kernel_3x3() -> torch.Tensor:
    """Utility function that returns a sobel kernel of 3x3"""
    return torch.tensor([
        [-1., 0., 1.],
        [-2., 0., 2.],
        [-1., 0., 1.],
    ])


def get_sobel_kernel_5x5_2nd_order() -> torch.Tensor:
    """Utility function that returns a 2nd order sobel kernel of 5x5"""
    return torch.tensor([
        [-1., 0., 2., 0., -1.],
        [-4., 0., 8., 0., -4.],
        [-6., 0., 12., 0., -6.],
        [-4., 0., 8., 0., -4.],
        [-1., 0., 2., 0., -1.]
    ])


def _get_sobel_kernel_5x5_2nd_order_xy() -> torch.Tensor:
    """Utility function that returns a 2nd order sobel kernel of 5x5"""
    return torch.tensor([
        [-1., -2., 0., 2., 1.],
        [-2., -4., 0., 4., 2.],
        [0., 0., 0., 0., 0.],
        [2., 4., 0., -4., -2.],
        [1., 2., 0., -2., -1.]
    ])


def get_diff_kernel_3x3() -> torch.Tensor:
    """Utility function that returns a sobel kernel of 3x3"""
    return torch.tensor([
        [-0., 0., 0.],
        [-1., 0., 1.],
        [-0., 0., 0.],
    ])


def get_diff_kernel3d(device=torch.device('cpu'), dtype=torch.float) -> torch.Tensor:
    """Utility function that returns a first order derivative kernel of 3x3x3"""
    kernel: torch.Tensor = torch.tensor([[[[0.0, 0.0, 0.0],
                                           [0.0, 0.0, 0.0],
                                           [0.0, 0.0, 0.0]],

                                          [[0.0, 0.0, 0.0],
                                           [-0.5, 0.0, 0.5],
                                           [0.0, 0.0, 0.0]],

                                          [[0.0, 0.0, 0.0],
                                           [0.0, 0.0, 0.0],
                                           [0.0, 0.0, 0.0]],
                                          ],
                                         [[[0.0, 0.0, 0.0],
                                           [0.0, 0.0, 0.0],
                                           [0.0, 0.0, 0.0]],

                                          [[0.0, -0.5, 0.0],
                                           [0.0, 0.0, 0.0],
                                           [0.0, 0.5, 0.0]],

                                          [[0.0, 0.0, 0.0],
                                           [0.0, 0.0, 0.0],
                                           [0.0, 0.0, 0.0]],
                                          ],
                                         [[[0.0, 0.0, 0.0],
                                           [0.0, -0.5, 0.0],
                                           [0.0, 0.0, 0.0]],

                                          [[0.0, 0.0, 0.0],
                                           [0.0, 0.0, 0.0],
                                           [0.0, 0.0, 0.0]],

                                          [[0.0, 0.0, 0.0],
                                           [0.0, 0.5, 0.0],
                                           [0.0, 0.0, 0.0]],
                                          ],
                                         ], device=device, dtype=dtype)
    return kernel.unsqueeze(1)


def get_diff_kernel3d_2nd_order(device=torch.device('cpu'), dtype=torch.float) -> torch.Tensor:
    """Utility function that returns a first order derivative kernel of 3x3x3"""
    kernel: torch.Tensor = torch.tensor([[[[0.0, 0.0, 0.0],
                                           [0.0, 0.0, 0.0],
                                           [0.0, 0.0, 0.0]],

                                          [[0.0, 0.0, 0.0],
                                           [1.0, -2.0, 1.0],
                                           [0.0, 0.0, 0.0]],

                                          [[0.0, 0.0, 0.0],
                                           [0.0, 0.0, 0.0],
                                           [0.0, 0.0, 0.0]],
                                          ],
                                         [[[0.0, 0.0, 0.0],
                                           [0.0, 0.0, 0.0],
                                           [0.0, 0.0, 0.0]],

                                          [[0.0, 1.0, 0.0],
                                           [0.0, -2.0, 0.0],
                                           [0.0, 1.0, 0.0]],

                                          [[0.0, 0.0, 0.0],
                                           [0.0, 0.0, 0.0],
                                           [0.0, 0.0, 0.0]],
                                          ],
                                         [[[0.0, 0.0, 0.0],
                                           [0.0, 1.0, 0.0],
                                           [0.0, 0.0, 0.0]],

                                          [[0.0, 0.0, 0.0],
                                           [0.0, -2.0, 0.0],
                                           [0.0, 0.0, 0.0]],

                                          [[0.0, 0.0, 0.0],
                                           [0.0, 1.0, 0.0],
                                           [0.0, 0.0, 0.0]],
                                          ],
                                         [[[0.0, 0.0, 0.0],
                                           [0.0, 0.0, 0.0],
                                           [0.0, 0.0, 0.0]],

                                          [[1.0, 0.0, -1.0],
                                           [0.0, 0.0, 0.0],
                                           [-1.0, 0.0, 1.0]],

                                          [[0.0, 0.0, 0.0],
                                           [0.0, 0.0, 0.0],
                                           [0.0, 0.0, 0.0]],
                                          ],
                                         [[[0.0, 1.0, 0.0],
                                           [0.0, 0.0, 0.0],
                                           [0.0, -1.0, 0.0]],

                                          [[0.0, 0.0, 0.0],
                                           [0.0, 0.0, 0.0],
                                           [0.0, 0.0, 0.0]],

                                          [[0.0, -1.0, 0.0],
                                           [0.0, 0.0, 0.0],
                                           [0.0, 1.0, 0.0]],
                                          ],
                                         [[[0.0, 0.0, 0.0],
                                           [1.0, 0.0, -1.0],
                                           [0.0, 0.0, 0.0]],

                                          [[0.0, 0.0, 0.0],
                                           [0.0, 0.0, 0.0],
                                           [0.0, 0.0, 0.0]],

                                          [[0.0, 0.0, 0.0],
                                           [-1.0, 0.0, 1.0],
                                           [0.0, 0.0, 0.0]],
                                          ],
                                         ], device=device, dtype=dtype)
    return kernel.unsqueeze(1)


def get_sobel_kernel2d() -> torch.Tensor:
    kernel_x: torch.Tensor = get_sobel_kernel_3x3()
    kernel_y: torch.Tensor = kernel_x.transpose(0, 1)
    return torch.stack([kernel_x, kernel_y])


def get_diff_kernel2d() -> torch.Tensor:
    kernel_x: torch.Tensor = get_diff_kernel_3x3()
    kernel_y: torch.Tensor = kernel_x.transpose(0, 1)
    return torch.stack([kernel_x, kernel_y])


def get_sobel_kernel2d_2nd_order() -> torch.Tensor:
    gxx: torch.Tensor = get_sobel_kernel_5x5_2nd_order()
    gyy: torch.Tensor = gxx.transpose(0, 1)
    gxy: torch.Tensor = _get_sobel_kernel_5x5_2nd_order_xy()
    return torch.stack([gxx, gxy, gyy])


def get_diff_kernel2d_2nd_order() -> torch.Tensor:
    gxx: torch.Tensor = torch.tensor([
        [0., 0., 0.],
        [1., -2., 1.],
        [0., 0., 0.],
    ])
    gyy: torch.Tensor = gxx.transpose(0, 1)
    gxy: torch.Tensor = torch.tensor([
        [-1., 0., 1.],
        [0., 0., 0.],
        [1., 0., -1.],
    ])
    return torch.stack([gxx, gxy, gyy])


def get_spatial_gradient_kernel2d(mode: str, order: int) -> torch.Tensor:
    r"""Function that returns kernel for 1st or 2nd order image gradients,
    using one of the following operators: sobel, diff"""
    if mode not in ['sobel', 'diff']:
        raise TypeError("mode should be either sobel\
                         or diff. Got {}".format(mode))
    if order not in [1, 2]:
        raise TypeError("order should be either 1 or 2\
                         Got {}".format(order))
    if mode == 'sobel' and order == 1:
        kernel: torch.Tensor = get_sobel_kernel2d()
    elif mode == 'sobel' and order == 2:
        kernel = get_sobel_kernel2d_2nd_order()
    elif mode == 'diff' and order == 1:
        kernel = get_diff_kernel2d()
    elif mode == 'diff' and order == 2:
        kernel = get_diff_kernel2d_2nd_order()
    else:
        raise NotImplementedError("")
    return kernel


def get_spatial_gradient_kernel3d(mode: str, order: int, device=torch.device('cpu'), dtype=torch.float) -> torch.Tensor:
    r"""Function that returns kernel for 1st or 2nd order scale pyramid gradients,
    using one of the following operators: sobel, diff"""
    if mode not in ['sobel', 'diff']:
        raise TypeError("mode should be either sobel\
                         or diff. Got {}".format(mode))
    if order not in [1, 2]:
        raise TypeError("order should be either 1 or 2\
                         Got {}".format(order))
    if mode == 'sobel':
        raise NotImplementedError("Sobel kernel for 3d gradient is not implemented yet")
    elif mode == 'diff' and order == 1:
        kernel = get_diff_kernel3d(device, dtype)
    elif mode == 'diff' and order == 2:
        kernel = get_diff_kernel3d_2nd_order(device, dtype)
    else:
        raise NotImplementedError("")
    return kernel


def get_gaussian_kernel1d(kernel_size: int,
                          sigma: float,
                          force_even: bool = False) -> torch.Tensor:
    r"""Function that returns Gaussian filter coefficients.

    Args:
        kernel_size (int): filter size. It should be odd and positive.
        sigma (float): gaussian standard deviation.
        force_even (bool): overrides requirement for odd kernel size.

    Returns:
        Tensor: 1D tensor with gaussian filter coefficients.

    Shape:
        - Output: :math:`(\text{kernel_size})`

    Examples:

        >>> get_gaussian_kernel1d(3, 2.5)
        tensor([0.3243, 0.3513, 0.3243])

        >>> get_gaussian_kernel1d(5, 1.5)
        tensor([0.1201, 0.2339, 0.2921, 0.2339, 0.1201])
    """
    if (not isinstance(kernel_size, int) or (
            (kernel_size % 2 == 0) and not force_even) or (
            kernel_size <= 0)):
        raise TypeError(
            "kernel_size must be an odd positive integer. "
            "Got {}".format(kernel_size)
        )
    window_1d: torch.Tensor = gaussian(kernel_size, sigma)
    return window_1d


def get_gaussian_discrete_kernel1d(kernel_size: int,
                                   sigma: float,
                                   force_even: bool = False) -> torch.Tensor:
    r"""Function that returns Gaussian filter coefficients
    based on the modified Bessel functions. Adapted from:
    https://github.com/Project-MONAI/MONAI/blob/master/monai/networks/layers/convutils.py

    Args:
        kernel_size (int): filter size. It should be odd and positive.
        sigma (float): gaussian standard deviation.
        force_even (bool): overrides requirement for odd kernel size.

    Returns:
        Tensor: 1D tensor with gaussian filter coefficients.

    Shape:
        - Output: :math:`(\text{kernel_size})`

    Examples:

        >>> get_gaussian_discrete_kernel1d(3, 2.5)
        tensor([0.3235, 0.3531, 0.3235])

        >>> get_gaussian_discrete_kernel1d(5, 1.5)
        tensor([0.1096, 0.2323, 0.3161, 0.2323, 0.1096])
    """
    if (not isinstance(kernel_size, int) or (
            (kernel_size % 2 == 0) and not force_even) or (
            kernel_size <= 0)):
        raise TypeError(
            "kernel_size must be an odd positive integer. "
            "Got {}".format(kernel_size)
        )
    window_1d = gaussian_discrete(kernel_size, sigma)
    return window_1d


def get_gaussian_erf_kernel1d(kernel_size: int,
                              sigma: float,
                              force_even: bool = False) -> torch.Tensor:
    r"""Function that returns Gaussian filter coefficients by interpolating the error fucntion,
    adapted from:
    https://github.com/Project-MONAI/MONAI/blob/master/monai/networks/layers/convutils.py

    Args:
        kernel_size (int): filter size. It should be odd and positive.
        sigma (float): gaussian standard deviation.
        force_even (bool): overrides requirement for odd kernel size.

    Returns:
        Tensor: 1D tensor with gaussian filter coefficients.

    Shape:
        - Output: :math:`(\text{kernel_size})`

    Examples:

        >>> get_gaussian_erf_kernel1d(3, 2.5)
        tensor([0.3245, 0.3511, 0.3245])

        >>> get_gaussian_erf_kernel1d(5, 1.5)
        tensor([0.1226, 0.2331, 0.2887, 0.2331, 0.1226])
    """
    if (not isinstance(kernel_size, int) or (
            (kernel_size % 2 == 0) and not force_even) or (
            kernel_size <= 0)):
        raise TypeError(
            "kernel_size must be an odd positive integer. "
            "Got {}".format(kernel_size)
        )
    window_1d = gaussian_discrete_erf(kernel_size, sigma)
    return window_1d


def get_gaussian_kernel2d(
        kernel_size: Tuple[int, int],
        sigma: Tuple[float, float],
        force_even: bool = False) -> torch.Tensor:
    r"""Function that returns Gaussian filter matrix coefficients.

    Args:
        kernel_size (Tuple[int, int]): filter sizes in the x and y direction.
         Sizes should be odd and positive.
        sigma (Tuple[int, int]): gaussian standard deviation in the x and y
         direction.
        force_even (bool): overrides requirement for odd kernel size.

    Returns:
        Tensor: 2D tensor with gaussian filter matrix coefficients.

    Shape:
        - Output: :math:`(\text{kernel_size}_x, \text{kernel_size}_y)`

    Examples:
        >>> get_gaussian_kernel2d((3, 3), (1.5, 1.5))
        tensor([[0.0947, 0.1183, 0.0947],
                [0.1183, 0.1478, 0.1183],
                [0.0947, 0.1183, 0.0947]])
        >>> get_gaussian_kernel2d((3, 5), (1.5, 1.5))
        tensor([[0.0370, 0.0720, 0.0899, 0.0720, 0.0370],
                [0.0462, 0.0899, 0.1123, 0.0899, 0.0462],
                [0.0370, 0.0720, 0.0899, 0.0720, 0.0370]])
    """
    if not isinstance(kernel_size, tuple) or len(kernel_size) != 2:
        raise TypeError(
            "kernel_size must be a tuple of length two. Got {}".format(
                kernel_size
            )
        )
    if not isinstance(sigma, tuple) or len(sigma) != 2:
        raise TypeError(
            "sigma must be a tuple of length two. Got {}".format(sigma)
        )
    ksize_x, ksize_y = kernel_size
    sigma_x, sigma_y = sigma
    kernel_x: torch.Tensor = get_gaussian_kernel1d(ksize_x, sigma_x, force_even)
    kernel_y: torch.Tensor = get_gaussian_kernel1d(ksize_y, sigma_y, force_even)
    kernel_2d: torch.Tensor = torch.matmul(
        kernel_x.unsqueeze(-1), kernel_y.unsqueeze(-1).t()
    )
    return kernel_2d


def get_laplacian_kernel1d(kernel_size: int) -> torch.Tensor:
    r"""Function that returns the coefficients of a 1D Laplacian filter.

    Args:
        kernel_size (int): filter size. It should be odd and positive.

    Returns:
        Tensor (float): 1D tensor with laplacian filter coefficients.

    Shape:
        - Output: math:`(\text{kernel_size})`

    Examples:
        >>> get_laplacian_kernel1d(3)
        tensor([ 1., -2.,  1.])
        >>> get_laplacian_kernel1d(5)
        tensor([ 1.,  1., -4.,  1.,  1.])

    """
    if not isinstance(kernel_size, int) or kernel_size % 2 == 0 or \
            kernel_size <= 0:
        raise TypeError("ksize must be an odd positive integer. Got {}"
                        .format(kernel_size))
    window_1d: torch.Tensor = laplacian_1d(kernel_size)
    return window_1d


def get_laplacian_kernel2d(kernel_size: int) -> torch.Tensor:
    r"""Function that returns Gaussian filter matrix coefficients.

    Args:
        kernel_size (int): filter size should be odd.

    Returns:
        Tensor: 2D tensor with laplacian filter matrix coefficients.

    Shape:
        - Output: :math:`(\text{kernel_size}_x, \text{kernel_size}_y)`

    Examples:
        >>> get_laplacian_kernel2d(3)
        tensor([[ 1.,  1.,  1.],
                [ 1., -8.,  1.],
                [ 1.,  1.,  1.]])
        >>> get_laplacian_kernel2d(5)
        tensor([[  1.,   1.,   1.,   1.,   1.],
                [  1.,   1.,   1.,   1.,   1.],
                [  1.,   1., -24.,   1.,   1.],
                [  1.,   1.,   1.,   1.,   1.],
                [  1.,   1.,   1.,   1.,   1.]])
    """
    if not isinstance(kernel_size, int) or kernel_size % 2 == 0 or \
            kernel_size <= 0:
        raise TypeError("ksize must be an odd positive integer. Got {}"
                        .format(kernel_size))

    kernel = torch.ones((kernel_size, kernel_size))
    mid = kernel_size // 2
    kernel[mid, mid] = 1 - kernel_size ** 2
    kernel_2d: torch.Tensor = kernel
    return kernel_2d


def get_motion_kernel2d(kernel_size: int, angle: Union[torch.Tensor, float],
                        direction: Union[torch.Tensor, float] = 0., mode: str = 'nearest') -> torch.Tensor:
    r"""Return 2D motion blur filter.

    Args:
        kernel_size (int): motion kernel width and height. It should be odd and positive.
        angle (torch.Tensor, float): angle of the motion blur in degrees (anti-clockwise rotation).
        direction (float): forward/backward direction of the motion blur.
            Lower values towards -1.0 will point the motion blur towards the back (with angle provided via angle),
            while higher values towards 1.0 will point the motion blur forward. A value of 0.0 leads to a
            uniformly (but still angled) motion blur.
        mode (str): interpolation mode for rotating the kernel. ``'bilinear'`` or ``'nearest'``.
            Default: ``'nearest'``

    Returns:
        torch.Tensor: the motion blur kernel.

    Shape:
        - Output: :math:`(B, ksize, ksize)`

    Examples::
        >>> get_motion_kernel2d(5, 0., 0.)
        tensor([[[0.0000, 0.0000, 0.0000, 0.0000, 0.0000],
                 [0.0000, 0.0000, 0.0000, 0.0000, 0.0000],
                 [0.2000, 0.2000, 0.2000, 0.2000, 0.2000],
                 [0.0000, 0.0000, 0.0000, 0.0000, 0.0000],
                 [0.0000, 0.0000, 0.0000, 0.0000, 0.0000]]])
        >>> get_motion_kernel2d(3, 215., -0.5)
        tensor([[[0.0000, 0.0000, 0.1667],
                 [0.0000, 0.3333, 0.0000],
                 [0.5000, 0.0000, 0.0000]]])
    """
    device, dtype = _extract_device_dtype([
        angle if isinstance(angle, torch.Tensor) else None,
        direction if isinstance(direction, torch.Tensor) else None,
    ])

    if not isinstance(kernel_size, int) or kernel_size % 2 == 0 or kernel_size < 3:
        raise TypeError("ksize must be an odd integer >= than 3")

    if not isinstance(angle, torch.Tensor):
        angle = torch.tensor([angle], device=device, dtype=dtype)

    angle = cast(torch.Tensor, angle)
    if angle.dim() == 0:
        angle = angle.unsqueeze(0)
    assert angle.dim() == 1, f"angle must be a 1-dim tensor. Got {angle}."

    if not isinstance(direction, torch.Tensor):
        direction = torch.tensor([direction], device=device, dtype=dtype)

    direction = cast(torch.Tensor, direction)
    if direction.dim() == 0:
        direction = direction.unsqueeze(0)
    assert direction.dim() == 1, f"direction must be a 1-dim tensor. Got {direction}."

    assert direction.size(0) == angle.size(0), \
        f"direction and angle must have the same length. Got {direction} and {angle}."

    kernel_tuple: Tuple[int, int] = (kernel_size, kernel_size)
    # direction from [-1, 1] to [0, 1] range
    direction = (torch.clamp(direction, -1., 1.) + 1.) / 2.
    # kernel = torch.zeros((direction.size(0), *kernel_tuple), device=device, dtype=dtype)

    # Element-wise linspace
    # kernel[:, kernel_size // 2, :] = torch.stack(
    #     [(direction + ((1 - 2 * direction) / (kernel_size - 1)) * i) for i in range(kernel_size)], dim=-1)
    # Alternatively
    # m = ((1 - 2 * direction)[:, None].repeat(1, kernel_size) / (kernel_size - 1))
    # kernel[:, kernel_size // 2, :] = direction[:, None].repeat(1, kernel_size) + m * torch.arange(0, kernel_size)
    k = torch.stack(
        [(direction + ((1 - 2 * direction) / (kernel_size - 1)) * i) for i in range(kernel_size)], dim=-1)
    kernel = torch.nn.functional.pad(k[:, None], [0, 0, kernel_size // 2, kernel_size // 2, 0, 0])
    assert kernel.shape == torch.Size([direction.size(0), *kernel_tuple])
    kernel = kernel.unsqueeze(1)
    # rotate (counterclockwise) kernel by given angle
    kernel = rotate(kernel, angle, mode=mode, align_corners=True)
    kernel = kernel[:, 0]
    kernel = kernel / kernel.sum(dim=(1, 2), keepdim=True)
    return kernel


def get_motion_kernel3d(kernel_size: int, angle: Union[torch.Tensor, Tuple[float, float, float]],
                        direction: Union[torch.Tensor, float] = 0., mode: str = 'nearest') -> torch.Tensor:
    r"""Return 3D motion blur filter.

    Args:
        kernel_size (int): motion kernel width, height and depth. It should be odd and positive.
        angle (tensor or tuple): Range of yaw (x-axis), pitch (y-axis), roll (z-axis) to select from.
            If tensor, it must be :math:`(B, 3)`.
            If tuple, it must be (yaw, pitch, raw).
        direction (float): forward/backward direction of the motion blur.
            Lower values towards -1.0 will point the motion blur towards the back (with angle provided via angle),
            while higher values towards 1.0 will point the motion blur forward. A value of 0.0 leads to a
            uniformly (but still angled) motion blur.
        mode (str): interpolation mode for rotating the kernel. ``'bilinear'`` or ``'nearest'``.
            Default: ``'nearest'``.

    Returns:
        torch.Tensor: the motion blur kernel.

    Shape:
        - Output: :math:`(B, kernel_size, kernel_size, kernel_size)`

    Examples:
        >>> get_motion_kernel3d(3, (0., 0., 0.), 0.)
        tensor([[[[0.0000, 0.0000, 0.0000],
                  [0.0000, 0.0000, 0.0000],
                  [0.0000, 0.0000, 0.0000]],
        <BLANKLINE>
                 [[0.0000, 0.0000, 0.0000],
                  [0.3333, 0.3333, 0.3333],
                  [0.0000, 0.0000, 0.0000]],
        <BLANKLINE>
                 [[0.0000, 0.0000, 0.0000],
                  [0.0000, 0.0000, 0.0000],
                  [0.0000, 0.0000, 0.0000]]]])
        >>> get_motion_kernel3d(3, (90., 90., 0.), -0.5)
        tensor([[[[0.0000, 0.0000, 0.0000],
                  [0.0000, 0.0000, 0.0000],
                  [0.0000, 0.5000, 0.0000]],
        <BLANKLINE>
                 [[0.0000, 0.0000, 0.0000],
                  [0.0000, 0.3333, 0.0000],
                  [0.0000, 0.0000, 0.0000]],
        <BLANKLINE>
                 [[0.0000, 0.1667, 0.0000],
                  [0.0000, 0.0000, 0.0000],
                  [0.0000, 0.0000, 0.0000]]]])
    """
    if not isinstance(kernel_size, int) or kernel_size % 2 == 0 or kernel_size < 3:
        raise TypeError(f"ksize must be an odd integer >= than 3. Got {kernel_size}.")

    device, dtype = _extract_device_dtype([
        angle if isinstance(angle, torch.Tensor) else None,
        direction if isinstance(direction, torch.Tensor) else None,
    ])

    if not isinstance(angle, torch.Tensor):
        angle = torch.tensor([angle], device=device, dtype=dtype)

    angle = cast(torch.Tensor, angle)
    if angle.dim() == 1:
        angle = angle.unsqueeze(0)
    assert len(angle.shape) == 2 and angle.size(1) == 3, f"angle must be (B, 3). Got {angle}."

    if not isinstance(direction, torch.Tensor):
        direction = torch.tensor([direction], device=device, dtype=dtype)

    direction = cast(torch.Tensor, direction)
    if direction.dim() == 0:
        direction = direction.unsqueeze(0)
    assert direction.dim() == 1, f"direction must be a 1-dim tensor. Got {direction}."

    assert direction.size(0) == angle.size(0), \
        f"direction and angle must have the same length. Got {direction} and {angle}."

    kernel_tuple: Tuple[int, int, int] = (kernel_size, kernel_size, kernel_size)
    # direction from [-1, 1] to [0, 1] range
    direction = (torch.clamp(direction, -1., 1.) + 1.) / 2.
    kernel = torch.zeros((direction.size(0), *kernel_tuple), device=device, dtype=dtype)

    # Element-wise linspace
    # kernel[:, kernel_size // 2, kernel_size // 2, :] = torch.stack(
    #     [(direction + ((1 - 2 * direction) / (kernel_size - 1)) * i) for i in range(kernel_size)], dim=-1)
    k = torch.stack(
        [(direction + ((1 - 2 * direction) / (kernel_size - 1)) * i) for i in range(kernel_size)], dim=-1)
    kernel = torch.nn.functional.pad(
        k[:, None, None], [0, 0, kernel_size // 2, kernel_size // 2, kernel_size // 2, kernel_size // 2, 0, 0])
    assert kernel.shape == torch.Size([direction.size(0), *kernel_tuple])
    kernel = kernel.unsqueeze(1)
    # rotate (counterclockwise) kernel by given angle
    kernel = rotate3d(kernel, angle[:, 0], angle[:, 1], angle[:, 2], mode=mode, align_corners=True)
    kernel = kernel[:, 0]
    kernel = kernel / kernel.sum(dim=(1, 2, 3), keepdim=True)

    return kernel<|MERGE_RESOLUTION|>--- conflicted
+++ resolved
@@ -17,13 +17,8 @@
     return input / (norm.unsqueeze(-1).unsqueeze(-1))
 
 
-<<<<<<< HEAD
-def gaussian(window_size, sigma):
-    x = torch.arange(window_size).float().to(device=sigma.device) - window_size // 2
-=======
 def gaussian(window_size: int, sigma: float) -> torch.Tensor:
     x = torch.arange(window_size) - window_size // 2
->>>>>>> 777e2e03
     if window_size % 2 == 0:
         x = x + 0.5
     gauss = torch.exp((-x.pow(2.0) / (2 * sigma ** 2)))
